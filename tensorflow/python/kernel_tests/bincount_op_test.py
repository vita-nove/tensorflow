# Copyright 2016 The TensorFlow Authors. All Rights Reserved.
#
# Licensed under the Apache License, Version 2.0 (the "License");
# you may not use this file except in compliance with the License.
# You may obtain a copy of the License at
#
#     http://www.apache.org/licenses/LICENSE-2.0
#
# Unless required by applicable law or agreed to in writing, software
# distributed under the License is distributed on an "AS IS" BASIS,
# WITHOUT WARRANTIES OR CONDITIONS OF ANY KIND, either express or implied.
# See the License for the specific language governing permissions and
# limitations under the License.
# ==============================================================================
"""Tests for math_ops.bincount."""
from __future__ import absolute_import
from __future__ import division
from __future__ import print_function

import numpy as np

from tensorflow.python.framework import dtypes
from tensorflow.python.framework import errors
from tensorflow.python.framework import test_util
from tensorflow.python.ops import math_ops
from tensorflow.python.platform import googletest

class BincountTest(test_util.TensorFlowTestCase):

  def test_empty(self):
    with self.test_session(use_gpu=True):
      self.assertAllEqual(
          math_ops.bincount([], minlength=5).eval(), [0, 0, 0, 0, 0])
      self.assertAllEqual(math_ops.bincount([], minlength=1).eval(), [0])
      self.assertAllEqual(math_ops.bincount([], minlength=0).eval(), [])
      self.assertEqual(
          math_ops.bincount([], minlength=0, dtype=np.float32).eval().dtype,
          np.float32)
      self.assertEqual(
          math_ops.bincount([], minlength=3, dtype=np.float64).eval().dtype,
          np.float64)

  def test_values(self):
    with self.test_session(use_gpu=True):
      self.assertAllEqual(
          math_ops.bincount([1, 1, 1, 2, 2, 3]).eval(), [0, 3, 2, 1])
      arr = [1, 1, 2, 1, 2, 3, 1, 2, 3, 4, 1, 2, 3, 4, 5]
      self.assertAllEqual(math_ops.bincount(arr).eval(), [0, 5, 4, 3, 2, 1])
      arr += [0, 0, 0, 0, 0, 0]
      self.assertAllEqual(math_ops.bincount(arr).eval(), [6, 5, 4, 3, 2, 1])

      self.assertAllEqual(math_ops.bincount([]).eval(), [])
      self.assertAllEqual(math_ops.bincount([0, 0, 0]).eval(), [3])
      self.assertAllEqual(math_ops.bincount([5]).eval(), [0, 0, 0, 0, 0, 1])
      self.assertAllEqual(
          math_ops.bincount(np.arange(10000)).eval(), np.ones(10000))

  def test_maxlength(self):
    with self.test_session(use_gpu=True):
      self.assertAllEqual(math_ops.bincount([5], maxlength=3).eval(), [0, 0, 0])
      self.assertAllEqual(math_ops.bincount([1], maxlength=3).eval(), [0, 1])
      self.assertAllEqual(math_ops.bincount([], maxlength=3).eval(), [])

  def test_random_with_weights(self):
    num_samples = 10000
    with self.test_session(use_gpu=True):
      np.random.seed(42)
      for dtype in [dtypes.int32, dtypes.int64, dtypes.float32, dtypes.float64]:
        arr = np.random.randint(0, 1000, num_samples)
        if dtype == dtypes.int32 or dtype == dtypes.int64:
          weights = np.random.randint(-100, 100, num_samples)
        else:
          weights = np.random.random(num_samples)
        self.assertAllClose(
<<<<<<< HEAD
            math_ops.bincount(arr, weights).eval(),
            np.bincount(arr, weights))
=======
            math_ops.bincount(arr, weights).eval(), np.bincount(arr, weights))

  def test_random_without_weights(self):
    num_samples = 10000
    with self.test_session(use_gpu=True):
      np.random.seed(42)
      for dtype in [np.int32, np.float32]:
        arr = np.random.randint(0, 1000, num_samples)
        weights = np.ones(num_samples).astype(dtype)
        self.assertAllClose(
            math_ops.bincount(arr, None).eval(), np.bincount(arr, weights))
>>>>>>> c0b8a077

  def test_random_without_weights(self):
    num_samples = 10000
    with self.test_session(use_gpu=True):
      np.random.seed(42)
      for dtype in [np.int32, np.float32]:
        arr = np.random.randint(0, 1000, num_samples)
        weights = np.ones(num_samples).astype(dtype)
        self.assertAllClose(
            math_ops.bincount(arr, None).eval(),
            np.bincount(arr, weights))

  def test_zero_weights(self):
    with self.test_session(use_gpu=True):
      self.assertAllEqual(
          math_ops.bincount(np.arange(1000), np.zeros(1000)).eval(),
          np.zeros(1000))

  def test_negative(self):
    # unsorted_segment_sum will only report InvalidArgumentError on CPU
    with self.test_session():
      with self.assertRaises(errors.InvalidArgumentError):
        math_ops.bincount([1, 2, 3, -1, 6, 8]).eval()


if __name__ == "__main__":
  googletest.main()<|MERGE_RESOLUTION|>--- conflicted
+++ resolved
@@ -24,6 +24,7 @@
 from tensorflow.python.framework import test_util
 from tensorflow.python.ops import math_ops
 from tensorflow.python.platform import googletest
+
 
 class BincountTest(test_util.TensorFlowTestCase):
 
@@ -72,10 +73,6 @@
         else:
           weights = np.random.random(num_samples)
         self.assertAllClose(
-<<<<<<< HEAD
-            math_ops.bincount(arr, weights).eval(),
-            np.bincount(arr, weights))
-=======
             math_ops.bincount(arr, weights).eval(), np.bincount(arr, weights))
 
   def test_random_without_weights(self):
@@ -87,18 +84,6 @@
         weights = np.ones(num_samples).astype(dtype)
         self.assertAllClose(
             math_ops.bincount(arr, None).eval(), np.bincount(arr, weights))
->>>>>>> c0b8a077
-
-  def test_random_without_weights(self):
-    num_samples = 10000
-    with self.test_session(use_gpu=True):
-      np.random.seed(42)
-      for dtype in [np.int32, np.float32]:
-        arr = np.random.randint(0, 1000, num_samples)
-        weights = np.ones(num_samples).astype(dtype)
-        self.assertAllClose(
-            math_ops.bincount(arr, None).eval(),
-            np.bincount(arr, weights))
 
   def test_zero_weights(self):
     with self.test_session(use_gpu=True):
